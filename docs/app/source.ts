import { docs, meta, changelog as _changelog } from "@/.source";
import { createMDXSource } from "fumadocs-mdx";
import { loader } from "fumadocs-core/source";
<<<<<<< HEAD
import { createOpenAPI } from "fumadocs-openapi/server";

=======
import { attachFile, createOpenAPI } from "fumadocs-openapi/server";
>>>>>>> 9c3deb58
export const source = loader({
	baseUrl: "/docs",
	source: createMDXSource(docs, meta),
	pageTree: {
		attachFile,
	},
});

export const changelog = loader({
	baseUrl: "/changelog",
	source: createMDXSource(_changelog, meta),
});

<<<<<<< HEAD
export const openapi = createOpenAPI({});
=======
export const openapi = createOpenAPI();
>>>>>>> 9c3deb58
<|MERGE_RESOLUTION|>--- conflicted
+++ resolved
@@ -1,12 +1,8 @@
 import { docs, meta, changelog as _changelog } from "@/.source";
 import { createMDXSource } from "fumadocs-mdx";
 import { loader } from "fumadocs-core/source";
-<<<<<<< HEAD
 import { createOpenAPI } from "fumadocs-openapi/server";
 
-=======
-import { attachFile, createOpenAPI } from "fumadocs-openapi/server";
->>>>>>> 9c3deb58
 export const source = loader({
 	baseUrl: "/docs",
 	source: createMDXSource(docs, meta),
@@ -20,8 +16,4 @@
 	source: createMDXSource(_changelog, meta),
 });
 
-<<<<<<< HEAD
-export const openapi = createOpenAPI({});
-=======
-export const openapi = createOpenAPI();
->>>>>>> 9c3deb58
+export const openapi = createOpenAPI({});