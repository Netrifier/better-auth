--- conflicted
+++ resolved
@@ -247,21 +247,13 @@
     {
       name: "accessTokenExpiresAt",
       type: "Date",
-<<<<<<< HEAD
-      description: "The time when the account expires",
-=======
       description: "The time when the access token expires",
->>>>>>> adb0221e
       isOptional: true,
     },
     {
       name: "refreshTokenExpiresAt",
       type: "Date",
-<<<<<<< HEAD
-      description: "The time when the account expires",
-=======
       description: "The time when the refresh token expires",
->>>>>>> adb0221e
       isOptional: true,
     },
     {
