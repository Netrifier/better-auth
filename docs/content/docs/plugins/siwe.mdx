--- conflicted
+++ resolved
@@ -150,11 +150,7 @@
 ```
 
 ```ts title="base.ts"
-<<<<<<< HEAD
-// ✅ Base (chainId REQUIRED)
-=======
 // Base (chainId REQUIRED)
->>>>>>> 4e114af9
 const { data, error } = await authClient.siwe.verify({
   message,
   signature,
