{
  "name": "@better-auth/stripe",
  "author": "Bereket Engida",
<<<<<<< HEAD
  "version": "1.3.5-beta.7",
=======
  "version": "1.3.5",
>>>>>>> bd662ed5
  "main": "dist/index.cjs",
  "license": "MIT",
  "keywords": [
    "stripe",
    "auth",
    "stripe"
  ],
  "module": "dist/index.mjs",
  "description": "Stripe plugin for Better Auth",
  "scripts": {
    "test": "vitest",
    "build": "unbuild",
    "typecheck": "tsc --noEmit",
    "dev": "unbuild --watch"
  },
  "publishConfig": {
    "access": "public"
  },
  "exports": {
    ".": {
      "types": "./dist/index.d.ts",
      "import": "./dist/index.mjs",
      "require": "./dist/index.cjs"
    },
    "./client": {
      "types": "./dist/client.d.ts",
      "import": "./dist/client.mjs",
      "require": "./dist/client.cjs"
    }
  },
  "typesVersions": {
    "*": {
      "*": [
        "./dist/index.d.ts"
      ],
      "client": [
        "./dist/client.d.ts"
      ]
    }
  },
  "dependencies": {
    "better-auth": "workspace:^"
  },
  "peerDependencies": {
    "zod": "^3.25.0 || ^4.0.0"
  },
  "devDependencies": {
    "@types/better-sqlite3": "^7.6.12",
    "better-call": "catalog:",
    "better-sqlite3": "^11.6.0",
    "stripe": "^18.0.0",
    "zod": "^4.0.0"
  }
}<|MERGE_RESOLUTION|>--- conflicted
+++ resolved
@@ -1,11 +1,7 @@
 {
   "name": "@better-auth/stripe",
   "author": "Bereket Engida",
-<<<<<<< HEAD
-  "version": "1.3.5-beta.7",
-=======
   "version": "1.3.5",
->>>>>>> bd662ed5
   "main": "dist/index.cjs",
   "license": "MIT",
   "keywords": [
